--- conflicted
+++ resolved
@@ -7,15 +7,9 @@
 rollout_length: 8 # Number of environment steps per vectorised environment.
 epochs: 32 # Number of sgd steps per rollout.
 warmup_steps: 16  # Number of steps to collect before training.
-<<<<<<< HEAD
 total_buffer_size: 25_000 # Total effective size of the replay buffer across all devices. This means each device has a buffer of size buffer_size/num_devices. This must be divisible by num_devices.
 total_batch_size: 32 # Total effective number of samples to train on. This means each device has a batch size of batch_size/num_devices. This must be divisible by num_devices.
 sample_sequence_length: 8 # Number of steps to consider for each element of the batch.
-=======
-buffer_size: 12500 # size of the replay buffer.
-batch_size: 2 # Number of samples to train on per device.
-sample_sequence_length: 16 # Number of steps to consider for each element of the batch.
->>>>>>> c7aaa11c
 period : 1 # Period of the sampled sequences.
 actor_lr: 1e-4  # the learning rate of the policy network optimizer
 q_lr: 1e-4  # the learning rate of the Q network network optimizer
